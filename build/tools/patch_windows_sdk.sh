#!/bin/bash

# This script takes a Linux SDK, cleans it and injects the necessary Windows
# binaries needed by the SDK. The script has 2 parts:
# - development/tools/build/path_windows_sdk.sh to process the
#   platform-dependent folders and files.
# - sdk/build/patch_windows_sdk.sh to process folder and files which
#   depend on the sdk.git repo. This file will be invoked by this one.
#
# Input arguments:
# -q = Optional arg to make this silent. Must be given first.
# $1 = Temporary SDK directory, that is the Linux SDK being patched into
#      a Windows one.
# $2 = The out/host/windows directory, which contains the new Windows
#      binaries to use.
# $3 = An optional replacement for $TOPDIR (inherited from the Android
#      build system), which is the top directory where Android is located.

# Verbose by default. Use -q to make more silent.
V="-v"
Q=""
if [[ "$1" == "-q" ]]; then
    Q="$1"
    V=""
    shift
fi

TEMP_SDK_DIR=$1
WIN_OUT_DIR=$2
TOPDIR=${TOPDIR:-$3}

# The unix2dos is provided by the APT package "tofrodos". However
<<<<<<< HEAD
# as for ubuntu lucid, the package renamed the command to "todos".
=======
# as of ubuntu lucid, the package renamed the command to "todos".
>>>>>>> 1adaa571
UNIX2DOS=`which unix2dos`
if [[ ! -x $UNIX2DOS ]]; then
  UNIX2DOS=`which todos`
fi

PLATFORMS=( $TEMP_SDK_DIR/platforms/* )
if [[ ${#PLATFORMS[@]} != 1 ]]; then
    echo "Error: Too many platforms found in $TEMP_SDK_DIR"
    echo "Only one was expected."
    echo "Instead, found: ${PLATFORMS[@]}"
    exit 1
fi

# Package USB Driver
if [[ -n "$USB_DRIVER_HOOK" ]]; then
    $USB_DRIVER_HOOK $V $TEMP_SDK_DIR $TOPDIR
fi

# Remove obsolete stuff from tools & platform
TOOLS=$TEMP_SDK_DIR/tools
PLATFORM_TOOLS=$TEMP_SDK_DIR/platform-tools
LIB=$TEMP_SDK_DIR/tools/lib
rm $V $TOOLS/{dmtracedump,etc1tool,hprof-conv,sqlite3,zipalign}
rm $V $TOOLS/proguard/bin/*.sh
rm $V $LIB/*/swt.jar
rm $V $PLATFORM_TOOLS/{adb,aapt,aidl,dx,dexdump}

# Copy all the new stuff in tools
# Note: some tools are first copied here and then moved in platforms/<name>/tools/
cp $V $WIN_OUT_DIR/host/windows-x86/bin/*.{exe,dll} $TOOLS/
mkdir -pv $LIB/x86
cp $V ${TOPDIR}prebuilt/windows/swt/swt.jar         $LIB/x86/
mkdir -pv $LIB/x86_64
cp $V ${TOPDIR}prebuilt/windows-x86_64/swt/swt.jar  $LIB/x86_64/

# Put the JetCreator tools, content and docs (not available in the linux SDK)
JET=$TOOLS/Jet
JETCREATOR=$JET/JetCreator
JETDEMOCONTENT=$JET/demo_content
JETLOGICTEMPLATES=$JET/logic_templates
JETDOC=$TEMP_SDK_DIR/docs/JetCreator

# need to rm these folders since a Mac SDK will have them and it might create a conflict
rm -rf $V $JET
rm -rf $V $JETDOC

# now create fresh folders for JetCreator
mkdir $V $JET
mkdir $V $JETDOC

cp -r $V ${TOPDIR}external/sonivox/jet_tools/JetCreator         $JETCREATOR/
cp -r $V ${TOPDIR}external/sonivox/jet_tools/JetCreator_content $JETDEMOCONTENT/
cp -r $V ${TOPDIR}external/sonivox/jet_tools/logic_templates    $JETLOGICTEMPLATES/
chmod $V -R u+w $JETCREATOR  # fixes an issue where Cygwin might copy the above as u+rx only
cp $V ${TOPDIR}prebuilt/windows/jetcreator/EASDLL.dll           $JETCREATOR/

cp    $V ${TOPDIR}external/sonivox/docs/JET_Authoring_Guidelines.html  $JETDOC/
cp -r $V ${TOPDIR}external/sonivox/docs/JET_Authoring_Guidelines_files $JETDOC/
cp    $V ${TOPDIR}external/sonivox/docs/JET_Creator_User_Manual.html   $JETDOC/
cp -r $V ${TOPDIR}external/sonivox/docs/JET_Creator_User_Manual_files  $JETDOC/

# Copy or move platform specific tools to the default platform.
cp $V ${TOPDIR}dalvik/dx/etc/dx.bat $PLATFORM_TOOLS/
mv $V $TOOLS/{adb.exe,aapt.exe,aidl.exe,dexdump.exe} $TOOLS/Adb*.dll $PLATFORM_TOOLS/

# Fix EOL chars to make window users happy - fix all files at the top level
# as well as all batch files including those in platforms/<name>/tools/
if [[ -x $UNIX2DOS ]]; then
  find $TEMP_SDK_DIR -maxdepth 1 -name "*.[ht]*" -type f -print0 | xargs -0 $UNIX2DOS
  find $TEMP_SDK_DIR -maxdepth 3 -name "*.bat"   -type f -print0 | xargs -0 $UNIX2DOS
fi
<<<<<<< HEAD

# Execute the packaging script in the sdk directory
${TOPDIR}sdk/build/patch_windows_sdk.sh $Q ${TEMP_SDK_DIR} ${WIN_OUT_DIR} ${TOPDIR}
=======
>>>>>>> 1adaa571

# Just to make it easier on the build servers, we want fastboot and adb (and its DLLs)
# next to the new SDK, so up one dir.
for i in fastboot.exe adb.exe AdbWinApi.dll AdbWinUsbApi.dll; do
    cp -f $V $WIN_OUT_DIR/host/windows-x86/bin/$i $TEMP_SDK_DIR/../$i
done
<|MERGE_RESOLUTION|>--- conflicted
+++ resolved
@@ -30,11 +30,7 @@
 TOPDIR=${TOPDIR:-$3}
 
 # The unix2dos is provided by the APT package "tofrodos". However
-<<<<<<< HEAD
-# as for ubuntu lucid, the package renamed the command to "todos".
-=======
 # as of ubuntu lucid, the package renamed the command to "todos".
->>>>>>> 1adaa571
 UNIX2DOS=`which unix2dos`
 if [[ ! -x $UNIX2DOS ]]; then
   UNIX2DOS=`which todos`
@@ -106,12 +102,9 @@
   find $TEMP_SDK_DIR -maxdepth 1 -name "*.[ht]*" -type f -print0 | xargs -0 $UNIX2DOS
   find $TEMP_SDK_DIR -maxdepth 3 -name "*.bat"   -type f -print0 | xargs -0 $UNIX2DOS
 fi
-<<<<<<< HEAD
 
 # Execute the packaging script in the sdk directory
 ${TOPDIR}sdk/build/patch_windows_sdk.sh $Q ${TEMP_SDK_DIR} ${WIN_OUT_DIR} ${TOPDIR}
-=======
->>>>>>> 1adaa571
 
 # Just to make it easier on the build servers, we want fastboot and adb (and its DLLs)
 # next to the new SDK, so up one dir.
