--- conflicted
+++ resolved
@@ -18,7 +18,7 @@
 # Platform Tools Component
 ##############################################################################
 
-lib/libc++.dylib                                      strip platform-tools/lib/libc++.dylib
+lib64/libc++.dylib                                      strip platform-tools/lib64/libc++.dylib
 
 ##############################################################################
 # Build Tools Component
@@ -28,19 +28,11 @@
 # revision as specified in the source.properties.
 
 
-<<<<<<< HEAD
-lib/libLLVM.dylib                                     strip build-tools/${PLATFORM_NAME}/lib/libLLVM.dylib
-lib/libbcc.dylib                                      strip build-tools/${PLATFORM_NAME}/lib/libbcc.dylib
-lib/libbcinfo.dylib                                   strip build-tools/${PLATFORM_NAME}/lib/libbcinfo.dylib
-lib/libclang.dylib                                    strip build-tools/${PLATFORM_NAME}/lib/libclang.dylib
-lib/libc++.dylib                                      strip build-tools/${PLATFORM_NAME}/lib/libc++.dylib
-=======
-lib64/libLLVM.dylib                                     strip build-tools/${PLATFORM_NAME}/../lib64/libLLVM.dylib
-lib64/libbcc.dylib                                      strip build-tools/${PLATFORM_NAME}/../lib64/libbcc.dylib
-lib64/libbcinfo.dylib                                   strip build-tools/${PLATFORM_NAME}/../lib64/libbcinfo.dylib
-lib64/libclang.dylib                                    strip build-tools/${PLATFORM_NAME}/../lib64/libclang.dylib
-lib64/libc++.dylib                                      strip build-tools/${PLATFORM_NAME}/../lib64/libc++.dylib
->>>>>>> 0f32d65d
+lib64/libLLVM.dylib                                     strip build-tools/${PLATFORM_NAME}/lib64/libLLVM.dylib
+lib64/libbcc.dylib                                      strip build-tools/${PLATFORM_NAME}/lib64/libbcc.dylib
+lib64/libbcinfo.dylib                                   strip build-tools/${PLATFORM_NAME}/lib64/libbcinfo.dylib
+lib64/libclang.dylib                                    strip build-tools/${PLATFORM_NAME}/lib64/libclang.dylib
+lib64/libc++.dylib                                      strip build-tools/${PLATFORM_NAME}/lib64/libc++.dylib
 
 prebuilts/sdk/tools/darwin/bin/arm-linux-androideabi-ld   strip build-tools/${PLATFORM_NAME}/arm-linux-androideabi-ld
 prebuilts/sdk/tools/darwin/bin/i686-linux-android-ld      strip build-tools/${PLATFORM_NAME}/i686-linux-android-ld
