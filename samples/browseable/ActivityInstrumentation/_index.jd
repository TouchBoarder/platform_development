--- conflicted
+++ resolved
@@ -5,13 +5,9 @@
 sample.group=Testing
 @jd:body
 
-<p>This sample demonstrates how to use an
-{@link android.test.InstrumentationTestCase} to test the internal state of an
+<p>This sample demonstrates how to use an 
+{@link android.test.InstrumentationTestCase} to test the internal state of an 
 {@link android.app.Activity}.</p>
-<p>To learn more about using Android's custom testing framework, see
-<<<<<<< HEAD
-<a href="{@docRoot}training/activity-testing/index.html">Testing Your
-=======
-<a href="{@docRoot}/training/activity-testing/index.html">Testing Your
->>>>>>> 3943cdc9
+<p>To learn more about using Android's custom testing framework, see 
+<a href="{@docRoot}training/activity-testing/index.html">Testing Your 
 Android Activity</a>.</p>