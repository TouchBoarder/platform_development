--- conflicted
+++ resolved
@@ -977,10 +977,6 @@
     <string name="sms_speak_string_format">Message from "%1$s": %2$s</string>
     <string name="reply">Reply</string>
     <string name="dismiss">Dismiss</string>
-<<<<<<< HEAD
 
     <string name="share">Share</string>
-</resources>
-=======
-</resources>
->>>>>>> 85173cc0
+</resources>